#!/usr/bin/env python

# Copyright 2024 The HuggingFace Inc. team. All rights reserved.
#
# Licensed under the Apache License, Version 2.0 (the "License");
# you may not use this file except in compliance with the License.
# You may obtain a copy of the License at
#
#     http://www.apache.org/licenses/LICENSE-2.0
#
# Unless required by applicable law or agreed to in writing, software
# distributed under the License is distributed on an "AS IS" BASIS,
# WITHOUT WARRANTIES OR CONDITIONS OF ANY KIND, either express or implied.
# See the License for the specific language governing permissions and
# limitations under the License.
import contextlib
import logging
import shutil
from collections.abc import Callable
from pathlib import Path

import datasets
import numpy as np
import packaging.version
import PIL.Image
import torch
import torch.utils
from datasets import concatenate_datasets, load_dataset
from huggingface_hub import HfApi, snapshot_download
from huggingface_hub.constants import REPOCARD_NAME
from huggingface_hub.errors import RevisionNotFoundError

from lerobot.constants import HF_LEROBOT_HOME
from lerobot.datasets.compute_stats import aggregate_stats, compute_episode_stats
from lerobot.datasets.image_writer import AsyncImageWriter, write_image
from lerobot.datasets.utils import (
    DEFAULT_FEATURES,
    DEFAULT_IMAGE_PATH,
    INFO_PATH,
    TASKS_PATH,
    _validate_feature_names,
    append_jsonlines,
    backward_compatible_episodes_stats,
    check_delta_timestamps,
    check_timestamps_sync,
    check_version_compatibility,
    create_empty_dataset_info,
    create_lerobot_dataset_card,
    embed_images,
    get_delta_indices,
    get_episode_data_index,
    get_hf_features_from_features,
    get_safe_version,
    hf_transform_to_torch,
    is_valid_version,
    load_episodes,
    load_episodes_stats,
    load_info,
    load_stats,
    load_tasks,
    validate_episode_buffer,
    validate_frame,
    write_episode,
    write_episode_stats,
    write_info,
    write_json,
)
from lerobot.datasets.video_utils import (
    VideoFrame,
    decode_video_frames,
    encode_video_frames,
    get_safe_default_codec,
    get_video_info,
)

CODEBASE_VERSION = "v2.1"


class LeRobotDatasetMetadata:
    def __init__(
        self,
        repo_id: str,
        root: str | Path | None = None,
        revision: str | None = None,
        force_cache_sync: bool = False,
    ):
        self.repo_id = repo_id
        self.revision = revision if revision else CODEBASE_VERSION
        self.root = Path(root) if root is not None else HF_LEROBOT_HOME / repo_id

        try:
            if force_cache_sync:
                raise FileNotFoundError
            self.load_metadata()
        except (FileNotFoundError, NotADirectoryError):
            if is_valid_version(self.revision):
                self.revision = get_safe_version(self.repo_id, self.revision)

            (self.root / "meta").mkdir(exist_ok=True, parents=True)
            self.pull_from_repo(allow_patterns="meta/")
            self.load_metadata()

    def load_metadata(self):
        self.info = load_info(self.root)
        check_version_compatibility(self.repo_id, self._version, CODEBASE_VERSION)
        self.tasks, self.task_to_task_index = load_tasks(self.root)
        self.episodes = load_episodes(self.root)
        if self._version < packaging.version.parse("v2.1"):
            self.stats = load_stats(self.root)
            self.episodes_stats = backward_compatible_episodes_stats(self.stats, self.episodes)
        else:
            self.episodes_stats = load_episodes_stats(self.root)
            self.stats = aggregate_stats(list(self.episodes_stats.values()))

    def pull_from_repo(
        self,
        allow_patterns: list[str] | str | None = None,
        ignore_patterns: list[str] | str | None = None,
    ) -> None:
        snapshot_download(
            self.repo_id,
            repo_type="dataset",
            revision=self.revision,
            local_dir=self.root,
            allow_patterns=allow_patterns,
            ignore_patterns=ignore_patterns,
        )

    @property
    def _version(self) -> packaging.version.Version:
        """Codebase version used to create this dataset."""
        return packaging.version.parse(self.info["codebase_version"])

    def get_data_file_path(self, ep_index: int) -> Path:
        ep_chunk = self.get_episode_chunk(ep_index)
        fpath = self.data_path.format(episode_chunk=ep_chunk, episode_index=ep_index)
        return Path(fpath)

    def get_video_file_path(self, ep_index: int, vid_key: str) -> Path:
        ep_chunk = self.get_episode_chunk(ep_index)
        fpath = self.video_path.format(episode_chunk=ep_chunk, video_key=vid_key, episode_index=ep_index)
        return Path(fpath)

    def get_episode_chunk(self, ep_index: int) -> int:
        return ep_index // self.chunks_size

    @property
    def data_path(self) -> str:
        """Formattable string for the parquet files."""
        return self.info["data_path"]

    @property
    def video_path(self) -> str | None:
        """Formattable string for the video files."""
        return self.info["video_path"]

    @property
    def robot_type(self) -> str | None:
        """Robot type used in recording this dataset."""
        return self.info["robot_type"]

    @property
    def fps(self) -> int:
        """Frames per second used during data collection."""
        return self.info["fps"]

    @property
    def features(self) -> dict[str, dict]:
        """All features contained in the dataset."""
        return self.info["features"]

    @property
    def image_keys(self) -> list[str]:
        """Keys to access visual modalities stored as images."""
        return [key for key, ft in self.features.items() if ft["dtype"] == "image"]

    @property
    def video_keys(self) -> list[str]:
        """Keys to access visual modalities stored as videos."""
        return [key for key, ft in self.features.items() if ft["dtype"] == "video"]

    @property
    def camera_keys(self) -> list[str]:
        """Keys to access visual modalities (regardless of their storage method)."""
        return [key for key, ft in self.features.items() if ft["dtype"] in ["video", "image"]]

    @property
    def names(self) -> dict[str, list | dict]:
        """Names of the various dimensions of vector modalities."""
        return {key: ft["names"] for key, ft in self.features.items()}

    @property
    def shapes(self) -> dict:
        """Shapes for the different features."""
        return {key: tuple(ft["shape"]) for key, ft in self.features.items()}

    @property
    def total_episodes(self) -> int:
        """Total number of episodes available."""
        return self.info["total_episodes"]

    @property
    def total_frames(self) -> int:
        """Total number of frames saved in this dataset."""
        return self.info["total_frames"]

    @property
    def total_tasks(self) -> int:
        """Total number of different tasks performed in this dataset."""
        return self.info["total_tasks"]

    @property
    def total_chunks(self) -> int:
        """Total number of chunks (groups of episodes)."""
        return self.info["total_chunks"]

    @property
    def chunks_size(self) -> int:
        """Max number of episodes per chunk."""
        return self.info["chunks_size"]

    def get_task_index(self, task: str) -> int | None:
        """
        Given a task in natural language, returns its task_index if the task already exists in the dataset,
        otherwise return None.
        """
        return self.task_to_task_index.get(task, None)

    def add_task(self, task: str):
        """
        Given a task in natural language, add it to the dictionary of tasks.
        """
        if task in self.task_to_task_index:
            raise ValueError(f"The task '{task}' already exists and can't be added twice.")

        task_index = self.info["total_tasks"]
        self.task_to_task_index[task] = task_index
        self.tasks[task_index] = task
        self.info["total_tasks"] += 1

        task_dict = {
            "task_index": task_index,
            "task": task,
        }
        append_jsonlines(task_dict, self.root / TASKS_PATH)

    def save_episode(
        self,
        episode_index: int,
        episode_length: int,
        episode_tasks: list[str],
        episode_stats: dict[str, dict],
        episode_cond: dict | None = None,
    ) -> None:
        self.info["total_episodes"] += 1
        self.info["total_frames"] += episode_length

        chunk = self.get_episode_chunk(episode_index)
        if chunk >= self.total_chunks:
            self.info["total_chunks"] += 1

        self.info["splits"] = {"train": f"0:{self.info['total_episodes']}"}
        self.info["total_videos"] += len(self.video_keys)

        write_info(self.info, self.root)

        episode_dict = {
            "episode_index": episode_index,
            "tasks": episode_tasks,
            "length": episode_length,
        }
        if episode_cond is not None:
            episode_dict["condition"] = episode_cond
        self.episodes[episode_index] = episode_dict
        write_episode(episode_dict, self.root)

        self.episodes_stats[episode_index] = episode_stats
        self.stats = aggregate_stats([self.stats, episode_stats]) if self.stats else episode_stats
        write_episode_stats(episode_index, episode_stats, self.root)

    def update_video_info(self) -> None:
        """
        Warning: this function writes info from first episode videos, implicitly assuming that all videos have
        been encoded the same way. Also, this means it assumes the first episode exists.
        """
        for key in self.video_keys:
            if not self.features[key].get("info", None):
                video_path = self.root / self.get_video_file_path(ep_index=0, vid_key=key)
                self.info["features"][key]["info"] = get_video_info(video_path)

    def __repr__(self):
        feature_keys = list(self.features)
        return (
            f"{self.__class__.__name__}({{\n"
            f"    Repository ID: '{self.repo_id}',\n"
            f"    Total episodes: '{self.total_episodes}',\n"
            f"    Total frames: '{self.total_frames}',\n"
            f"    Features: '{feature_keys}',\n"
            "})',\n"
        )

    @classmethod
    def create(
        cls,
        repo_id: str,
        fps: int,
        features: dict,
        robot_type: str | None = None,
        root: str | Path | None = None,
        use_videos: bool = True,
    ) -> "LeRobotDatasetMetadata":
        """Creates metadata for a LeRobotDataset."""
        obj = cls.__new__(cls)
        obj.repo_id = repo_id
        obj.root = Path(root) if root is not None else HF_LEROBOT_HOME / repo_id

        obj.root.mkdir(parents=True, exist_ok=True)

        # TODO(aliberts, rcadene): implement sanity check for features
        features = {**features, **DEFAULT_FEATURES}
        _validate_feature_names(features)

        obj.tasks, obj.task_to_task_index = {}, {}
        obj.episodes_stats, obj.stats, obj.episodes = {}, {}, {}
        obj.info = create_empty_dataset_info(CODEBASE_VERSION, fps, features, use_videos, robot_type)
        if len(obj.video_keys) > 0 and not use_videos:
            raise ValueError()
        write_json(obj.info, obj.root / INFO_PATH)
        obj.revision = None
        return obj


class LeRobotDataset(torch.utils.data.Dataset):
    def __init__(
        self,
        repo_id: str,
        root: str | Path | None = None,
        episodes: list[int] | None = None,
        image_transforms: Callable | None = None,
        delta_timestamps: dict[list[float]] | None = None,
        tolerance_s: float = 1e-4,
        revision: str | None = None,
        force_cache_sync: bool = False,
        download_videos: bool = True,
        video_backend: str | None = None,
        batch_encoding_size: int = 1,
    ):
        """
        2 modes are available for instantiating this class, depending on 2 different use cases:

        1. Your dataset already exists:
            - On your local disk in the 'root' folder. This is typically the case when you recorded your
              dataset locally and you may or may not have pushed it to the hub yet. Instantiating this class
              with 'root' will load your dataset directly from disk. This can happen while you're offline (no
              internet connection).

            - On the Hugging Face Hub at the address https://huggingface.co/datasets/{repo_id} and not on
              your local disk in the 'root' folder. Instantiating this class with this 'repo_id' will download
              the dataset from that address and load it, pending your dataset is compliant with
              codebase_version v2.0. If your dataset has been created before this new format, you will be
              prompted to convert it using our conversion script from v1.6 to v2.0, which you can find at
              lerobot/datasets/v2/convert_dataset_v1_to_v2.py.


        2. Your dataset doesn't already exists (either on local disk or on the Hub): you can create an empty
           LeRobotDataset with the 'create' classmethod. This can be used for recording a dataset or port an
           existing dataset to the LeRobotDataset format.


        In terms of files, LeRobotDataset encapsulates 3 main things:
            - metadata:
                - info contains various information about the dataset like shapes, keys, fps etc.
                - stats stores the dataset statistics of the different modalities for normalization
                - tasks contains the prompts for each task of the dataset, which can be used for
                  task-conditioned training.
            - hf_dataset (from datasets.Dataset), which will read any values from parquet files.
            - videos (optional) from which frames are loaded to be synchronous with data from parquet files.

        A typical LeRobotDataset looks like this from its root path:
        .
        ├── data
        │   ├── chunk-000
        │   │   ├── episode_000000.parquet
        │   │   ├── episode_000001.parquet
        │   │   ├── episode_000002.parquet
        │   │   └── ...
        │   ├── chunk-001
        │   │   ├── episode_001000.parquet
        │   │   ├── episode_001001.parquet
        │   │   ├── episode_001002.parquet
        │   │   └── ...
        │   └── ...
        ├── meta
        │   ├── episodes.jsonl
        │   ├── info.json
        │   ├── stats.json
        │   └── tasks.jsonl
        └── videos
            ├── chunk-000
            │   ├── observation.images.laptop
            │   │   ├── episode_000000.mp4
            │   │   ├── episode_000001.mp4
            │   │   ├── episode_000002.mp4
            │   │   └── ...
            │   ├── observation.images.phone
            │   │   ├── episode_000000.mp4
            │   │   ├── episode_000001.mp4
            │   │   ├── episode_000002.mp4
            │   │   └── ...
            ├── chunk-001
            └── ...

        Note that this file-based structure is designed to be as versatile as possible. The files are split by
        episodes which allows a more granular control over which episodes one wants to use and download. The
        structure of the dataset is entirely described in the info.json file, which can be easily downloaded
        or viewed directly on the hub before downloading any actual data. The type of files used are very
        simple and do not need complex tools to be read, it only uses .parquet, .json and .mp4 files (and .md
        for the README).

        Args:
            repo_id (str): This is the repo id that will be used to fetch the dataset. Locally, the dataset
                will be stored under root/repo_id.
            root (Path | None, optional): Local directory to use for downloading/writing files. You can also
                set the LEROBOT_HOME environment variable to point to a different location. Defaults to
                '~/.cache/huggingface/lerobot'.
            episodes (list[int] | None, optional): If specified, this will only load episodes specified by
                their episode_index in this list. Defaults to None.
            image_transforms (Callable | None, optional): You can pass standard v2 image transforms from
                torchvision.transforms.v2 here which will be applied to visual modalities (whether they come
                from videos or images). Defaults to None.
            delta_timestamps (dict[list[float]] | None, optional): _description_. Defaults to None.
            tolerance_s (float, optional): Tolerance in seconds used to ensure data timestamps are actually in
                sync with the fps value. It is used at the init of the dataset to make sure that each
                timestamps is separated to the next by 1/fps +/- tolerance_s. This also applies to frames
                decoded from video files. It is also used to check that `delta_timestamps` (when provided) are
                multiples of 1/fps. Defaults to 1e-4.
            revision (str, optional): An optional Git revision id which can be a branch name, a tag, or a
                commit hash. Defaults to current codebase version tag.
            sync_cache_first (bool, optional): Flag to sync and refresh local files first. If True and files
                are already present in the local cache, this will be faster. However, files loaded might not
                be in sync with the version on the hub, especially if you specified 'revision'. Defaults to
                False.
            download_videos (bool, optional): Flag to download the videos. Note that when set to True but the
                video files are already present on local disk, they won't be downloaded again. Defaults to
                True.
            video_backend (str | None, optional): Video backend to use for decoding videos. Defaults to torchcodec when available int the platform; otherwise, defaults to 'pyav'.
                You can also use the 'pyav' decoder used by Torchvision, which used to be the default option, or 'video_reader' which is another decoder of Torchvision.
            batch_encoding_size (int, optional): Number of episodes to accumulate before batch encoding videos.
                Set to 1 for immediate encoding (default), or higher for batched encoding. Defaults to 1.
        """
        super().__init__()
        self.repo_id = repo_id
        self.root = Path(root) if root else HF_LEROBOT_HOME / repo_id
        self.image_transforms = image_transforms
        self.delta_timestamps = delta_timestamps
        self.episodes = episodes
        self.tolerance_s = tolerance_s
        self.revision = revision if revision else CODEBASE_VERSION
        self.video_backend = video_backend if video_backend else get_safe_default_codec()
        self.delta_indices = None
        self.batch_encoding_size = batch_encoding_size
        self.episodes_since_last_encoding = 0

        # Unused attributes
        self.image_writer = None
        self.episode_buffer = None

        self.root.mkdir(exist_ok=True, parents=True)

        # Load metadata
        self.meta = LeRobotDatasetMetadata(
            self.repo_id, self.root, self.revision, force_cache_sync=force_cache_sync
        )
        if self.episodes is not None and self.meta._version >= packaging.version.parse("v2.1"):
            episodes_stats = [self.meta.episodes_stats[ep_idx] for ep_idx in self.episodes]
            self.stats = aggregate_stats(episodes_stats)

        # Load actual data
        try:
            if force_cache_sync:
                raise FileNotFoundError
            assert all((self.root / fpath).is_file() for fpath in self.get_episodes_file_paths())
            self.hf_dataset = self.load_hf_dataset()
        except (AssertionError, FileNotFoundError, NotADirectoryError):
            self.revision = get_safe_version(self.repo_id, self.revision)
            self.download_episodes(download_videos)
            self.hf_dataset = self.load_hf_dataset()

        self.episode_data_index = get_episode_data_index(self.meta.episodes, self.episodes)

        # Check timestamps
        timestamps = torch.stack(self.hf_dataset["timestamp"]).numpy()
        episode_indices = torch.stack(self.hf_dataset["episode_index"]).numpy()
        ep_data_index_np = {k: t.numpy() for k, t in self.episode_data_index.items()}
        check_timestamps_sync(timestamps, episode_indices, ep_data_index_np, self.fps, self.tolerance_s)

        # Setup delta_indices
        if self.delta_timestamps is not None:
            check_delta_timestamps(self.delta_timestamps, self.fps, self.tolerance_s)
            self.delta_indices = get_delta_indices(self.delta_timestamps, self.fps)

    def push_to_hub(
        self,
        branch: str | None = None,
        tags: list | None = None,
        license: str | None = "apache-2.0",
        tag_version: bool = True,
        push_videos: bool = True,
        private: bool = False,
        allow_patterns: list[str] | str | None = None,
        upload_large_folder: bool = False,
        **card_kwargs,
    ) -> None:
        ignore_patterns = ["images/"]
        if not push_videos:
            ignore_patterns.append("videos/")

        hub_api = HfApi()
        hub_api.create_repo(
            repo_id=self.repo_id,
            private=private,
            repo_type="dataset",
            exist_ok=True,
        )
        if branch:
            hub_api.create_branch(
                repo_id=self.repo_id,
                branch=branch,
                revision=self.revision,
                repo_type="dataset",
                exist_ok=True,
            )

        upload_kwargs = {
            "repo_id": self.repo_id,
            "folder_path": self.root,
            "repo_type": "dataset",
            "revision": branch,
            "allow_patterns": allow_patterns,
            "ignore_patterns": ignore_patterns,
        }
        if upload_large_folder:
            hub_api.upload_large_folder(**upload_kwargs)
        else:
            hub_api.upload_folder(**upload_kwargs)

        if not hub_api.file_exists(self.repo_id, REPOCARD_NAME, repo_type="dataset", revision=branch):
            card = create_lerobot_dataset_card(
                tags=tags, dataset_info=self.meta.info, license=license, **card_kwargs
            )
            card.push_to_hub(repo_id=self.repo_id, repo_type="dataset", revision=branch)

        if tag_version:
            with contextlib.suppress(RevisionNotFoundError):
                hub_api.delete_tag(self.repo_id, tag=CODEBASE_VERSION, repo_type="dataset")
            hub_api.create_tag(self.repo_id, tag=CODEBASE_VERSION, revision=branch, repo_type="dataset")

    def pull_from_repo(
        self,
        allow_patterns: list[str] | str | None = None,
        ignore_patterns: list[str] | str | None = None,
    ) -> None:
        snapshot_download(
            self.repo_id,
            repo_type="dataset",
            revision=self.revision,
            local_dir=self.root,
            allow_patterns=allow_patterns,
            ignore_patterns=ignore_patterns,
        )

    def download_episodes(self, download_videos: bool = True) -> None:
        """Downloads the dataset from the given 'repo_id' at the provided version. If 'episodes' is given, this
        will only download those episodes (selected by their episode_index). If 'episodes' is None, the whole
        dataset will be downloaded. Thanks to the behavior of snapshot_download, if the files are already present
        in 'local_dir', they won't be downloaded again.
        """
        # TODO(rcadene, aliberts): implement faster transfer
        # https://huggingface.co/docs/huggingface_hub/en/guides/download#faster-downloads
        files = None
        ignore_patterns = None if download_videos else "videos/"
        if self.episodes is not None:
            files = self.get_episodes_file_paths()

        self.pull_from_repo(allow_patterns=files, ignore_patterns=ignore_patterns)

    def get_episodes_file_paths(self) -> list[Path]:
        episodes = self.episodes if self.episodes is not None else list(range(self.meta.total_episodes))
        fpaths = [str(self.meta.get_data_file_path(ep_idx)) for ep_idx in episodes]
        if len(self.meta.video_keys) > 0:
            video_files = [
                str(self.meta.get_video_file_path(ep_idx, vid_key))
                for vid_key in self.meta.video_keys
                for ep_idx in episodes
            ]
            fpaths += video_files

        return fpaths

    def load_hf_dataset(self) -> datasets.Dataset:
        """hf_dataset contains all the observations, states, actions, rewards, etc."""
        if self.episodes is None:
            path = str(self.root / "data")
            hf_dataset = load_dataset("parquet", data_dir=path, split="train")
        else:
            files = [str(self.root / self.meta.get_data_file_path(ep_idx)) for ep_idx in self.episodes]
            hf_dataset = load_dataset("parquet", data_files=files, split="train")

        # TODO(aliberts): hf_dataset.set_format("torch")
        hf_dataset.set_transform(hf_transform_to_torch)
        return hf_dataset

    def create_hf_dataset(self) -> datasets.Dataset:
        features = get_hf_features_from_features(self.features)
        ft_dict = {col: [] for col in features}
        hf_dataset = datasets.Dataset.from_dict(ft_dict, features=features, split="train")

        # TODO(aliberts): hf_dataset.set_format("torch")
        hf_dataset.set_transform(hf_transform_to_torch)
        return hf_dataset

    @property
    def fps(self) -> int:
        """Frames per second used during data collection."""
        return self.meta.fps

    @property
    def num_frames(self) -> int:
        """Number of frames in selected episodes."""
        return len(self.hf_dataset) if self.hf_dataset is not None else self.meta.total_frames

    @property
    def num_episodes(self) -> int:
        """Number of episodes selected."""
        return len(self.episodes) if self.episodes is not None else self.meta.total_episodes

    @property
    def features(self) -> dict[str, dict]:
        return self.meta.features

    @property
    def hf_features(self) -> datasets.Features:
        """Features of the hf_dataset."""
        if self.hf_dataset is not None:
            return self.hf_dataset.features
        else:
            return get_hf_features_from_features(self.features)

    def _get_query_indices(self, idx: int, ep_idx: int) -> tuple[dict[str, list[int | bool]]]:
        ep_start = self.episode_data_index["from"][ep_idx]
        ep_end = self.episode_data_index["to"][ep_idx]
        query_indices = {
            key: [max(ep_start.item(), min(ep_end.item() - 1, idx + delta)) for delta in delta_idx]
            for key, delta_idx in self.delta_indices.items()
        }
        padding = {  # Pad values outside of current episode range
            f"{key}_is_pad": torch.BoolTensor(
                [(idx + delta < ep_start.item()) | (idx + delta >= ep_end.item()) for delta in delta_idx]
            )
            for key, delta_idx in self.delta_indices.items()
        }
        return query_indices, padding

    def _get_query_timestamps(
        self,
        current_ts: float,
        query_indices: dict[str, list[int]] | None = None,
    ) -> dict[str, list[float]]:
        query_timestamps = {}
        for key in self.meta.video_keys:
            if query_indices is not None and key in query_indices:
                timestamps = self.hf_dataset.select(query_indices[key])["timestamp"]
                query_timestamps[key] = torch.stack(timestamps).tolist()
            else:
                query_timestamps[key] = [current_ts]

        return query_timestamps

    def _query_hf_dataset(self, query_indices: dict[str, list[int]]) -> dict:
        return {
            key: torch.stack(self.hf_dataset.select(q_idx)[key])
            for key, q_idx in query_indices.items()
            if key not in self.meta.video_keys
        }

    def _query_videos(self, query_timestamps: dict[str, list[float]], ep_idx: int) -> dict[str, torch.Tensor]:
        """Note: When using data workers (e.g. DataLoader with num_workers>0), do not call this function
        in the main process (e.g. by using a second Dataloader with num_workers=0). It will result in a
        Segmentation Fault. This probably happens because a memory reference to the video loader is created in
        the main process and a subprocess fails to access it.
        """
        item = {}
        for vid_key, query_ts in query_timestamps.items():
            video_path = self.root / self.meta.get_video_file_path(ep_idx, vid_key)
            frames = decode_video_frames(video_path, query_ts, self.tolerance_s, self.video_backend)
            item[vid_key] = frames.squeeze(0)

        return item

    def _add_padding_keys(self, item: dict, padding: dict[str, list[bool]]) -> dict:
        for key, val in padding.items():
            item[key] = torch.BoolTensor(val)
        return item

    def __len__(self):
        return self.num_frames

    def __getitem__(self, idx) -> dict:
        item = self.hf_dataset[idx]
        ep_idx = item["episode_index"].item()

        query_indices = None
        if self.delta_indices is not None:
            query_indices, padding = self._get_query_indices(idx, ep_idx)
            query_result = self._query_hf_dataset(query_indices)
            item = {**item, **padding}
            for key, val in query_result.items():
                item[key] = val

        if len(self.meta.video_keys) > 0:
            current_ts = item["timestamp"].item()
            query_timestamps = self._get_query_timestamps(current_ts, query_indices)
            video_frames = self._query_videos(query_timestamps, ep_idx)
            item = {**video_frames, **item}

        if self.image_transforms is not None:
            image_keys = self.meta.camera_keys
            for cam in image_keys:
                item[cam] = self.image_transforms(item[cam])

        # Add task as a string
        task_idx = item["task_index"].item()
        item["task"] = self.meta.tasks[task_idx]

        return item

    def __repr__(self):
        feature_keys = list(self.features)
        return (
            f"{self.__class__.__name__}({{\n"
            f"    Repository ID: '{self.repo_id}',\n"
            f"    Number of selected episodes: '{self.num_episodes}',\n"
            f"    Number of selected samples: '{self.num_frames}',\n"
            f"    Features: '{feature_keys}',\n"
            "})',\n"
        )

    def create_episode_buffer(self, episode_index: int | None = None) -> dict:
        current_ep_idx = self.meta.total_episodes if episode_index is None else episode_index
        ep_buffer = {}
        # size and task are special cases that are not in self.features
        ep_buffer["size"] = 0
        ep_buffer["task"] = []
        for key in self.features:
            ep_buffer[key] = current_ep_idx if key == "episode_index" else []
        return ep_buffer

    def _get_image_file_path(self, episode_index: int, image_key: str, frame_index: int) -> Path:
        fpath = DEFAULT_IMAGE_PATH.format(
            image_key=image_key, episode_index=episode_index, frame_index=frame_index
        )
        return self.root / fpath

    def _save_image(self, image: torch.Tensor | np.ndarray | PIL.Image.Image, fpath: Path) -> None:
        if self.image_writer is None:
            if isinstance(image, torch.Tensor):
                image = image.cpu().numpy()
            write_image(image, fpath)
        else:
            self.image_writer.save_image(image=image, fpath=fpath)

    def add_frame(self, frame: dict, task: str, timestamp: float | None = None) -> None:
        """
        This function only adds the frame to the episode_buffer. Apart from images — which are written in a
        temporary directory — nothing is written to disk. To save those frames, the 'save_episode()' method
        then needs to be called.
        """
        # Convert torch to numpy if needed
        for name in frame:
            if isinstance(frame[name], torch.Tensor):
                frame[name] = frame[name].numpy()

        validate_frame(frame, self.features)

        if self.episode_buffer is None:
            self.episode_buffer = self.create_episode_buffer()

        # Automatically add frame_index and timestamp to episode buffer
        frame_index = self.episode_buffer["size"]
        if timestamp is None:
            timestamp = frame_index / self.fps
        self.episode_buffer["frame_index"].append(frame_index)
        self.episode_buffer["timestamp"].append(timestamp)
        self.episode_buffer["task"].append(task)

        # Add frame features to episode_buffer
        for key in frame:
            if key not in self.features:
                raise ValueError(
                    f"An element of the frame is not in the features. '{key}' not in '{self.features.keys()}'."
                )

            if self.features[key]["dtype"] in ["image", "video"]:
                img_path = self._get_image_file_path(
                    episode_index=self.episode_buffer["episode_index"], image_key=key, frame_index=frame_index
                )
                if frame_index == 0:
                    img_path.parent.mkdir(parents=True, exist_ok=True)
                self._save_image(frame[key], img_path)
                self.episode_buffer[key].append(str(img_path))
            else:
                self.episode_buffer[key].append(frame[key])

        self.episode_buffer["size"] += 1

    def save_episode(self, episode_data: dict | None = None, episode_cond: dict | None = None) -> None:
        """
        This will save to disk the current episode in self.episode_buffer.

        Video encoding is handled automatically based on batch_encoding_size:
        - If batch_encoding_size == 1: Videos are encoded immediately after each episode
        - If batch_encoding_size > 1: Videos are encoded in batches.

        Args:
            episode_data (dict | None, optional): Dict containing the episode data to save. If None, this will
                save the current episode in self.episode_buffer, which is filled with 'add_frame'. Defaults to
                None.
        """
        if not episode_data:
            episode_buffer = self.episode_buffer

        validate_episode_buffer(episode_buffer, self.meta.total_episodes, self.features)

        # size and task are special cases that won't be added to hf_dataset
        episode_length = episode_buffer.pop("size")
        tasks = episode_buffer.pop("task")
        episode_tasks = list(set(tasks))
        episode_index = episode_buffer["episode_index"]

        episode_buffer["index"] = np.arange(self.meta.total_frames, self.meta.total_frames + episode_length)
        episode_buffer["episode_index"] = np.full((episode_length,), episode_index)

        # Add new tasks to the tasks dictionary
        for task in episode_tasks:
            task_index = self.meta.get_task_index(task)
            if task_index is None:
                self.meta.add_task(task)

        # Given tasks in natural language, find their corresponding task indices
        episode_buffer["task_index"] = np.array([self.meta.get_task_index(task) for task in tasks])

        for key, ft in self.features.items():
            # index, episode_index, task_index are already processed above, and image and video
            # are processed separately by storing image path and frame info as meta data
            if key in ["index", "episode_index", "task_index"] or ft["dtype"] in ["image", "video"]:
                continue
            episode_buffer[key] = np.stack(episode_buffer[key])

        self._wait_image_writer()
        self._save_episode_table(episode_buffer, episode_index)
        ep_stats = compute_episode_stats(episode_buffer, self.features)

        has_video_keys = len(self.meta.video_keys) > 0
        use_batched_encoding = self.batch_encoding_size > 1

<<<<<<< HEAD
        # `meta.save_episode` be executed after encoding the videos
        self.meta.save_episode(episode_index, episode_length, episode_tasks, ep_stats, episode_cond)
=======
        if has_video_keys and not use_batched_encoding:
            self.encode_episode_videos(episode_index)

        # `meta.save_episode` should be executed after encoding the videos
        self.meta.save_episode(episode_index, episode_length, episode_tasks, ep_stats)
>>>>>>> e6e1f085

        # Check if we should trigger batch encoding
        if has_video_keys and use_batched_encoding:
            self.episodes_since_last_encoding += 1
            if self.episodes_since_last_encoding == self.batch_encoding_size:
                start_ep = self.num_episodes - self.batch_encoding_size
                end_ep = self.num_episodes
                logging.info(
                    f"Batch encoding {self.batch_encoding_size} videos for episodes {start_ep} to {end_ep - 1}"
                )
                self.batch_encode_videos(start_ep, end_ep)
                self.episodes_since_last_encoding = 0

        # Episode data index and timestamp checking
        ep_data_index = get_episode_data_index(self.meta.episodes, [episode_index])
        ep_data_index_np = {k: t.numpy() for k, t in ep_data_index.items()}
        check_timestamps_sync(
            episode_buffer["timestamp"],
            episode_buffer["episode_index"],
            ep_data_index_np,
            self.fps,
            self.tolerance_s,
        )

        # Verify that we have one parquet file per episode and the number of video files matches the number of encoded episodes
        parquet_files = list(self.root.rglob("*.parquet"))
        assert len(parquet_files) == self.num_episodes
        video_files = list(self.root.rglob("*.mp4"))
        assert len(video_files) == (self.num_episodes - self.episodes_since_last_encoding) * len(
            self.meta.video_keys
        )

        if not episode_data:  # Reset the buffer
            self.episode_buffer = self.create_episode_buffer()

    def _save_episode_table(self, episode_buffer: dict, episode_index: int) -> None:
        episode_dict = {key: episode_buffer[key] for key in self.hf_features}
        ep_dataset = datasets.Dataset.from_dict(episode_dict, features=self.hf_features, split="train")
        ep_dataset = embed_images(ep_dataset)
        self.hf_dataset = concatenate_datasets([self.hf_dataset, ep_dataset])
        self.hf_dataset.set_transform(hf_transform_to_torch)
        ep_data_path = self.root / self.meta.get_data_file_path(ep_index=episode_index)
        ep_data_path.parent.mkdir(parents=True, exist_ok=True)
        ep_dataset.to_parquet(ep_data_path)

    def clear_episode_buffer(self) -> None:
        episode_index = self.episode_buffer["episode_index"]

        # Clean up image files for the current episode buffer
        if self.image_writer is not None:
            for cam_key in self.meta.camera_keys:
                img_dir = self._get_image_file_path(
                    episode_index=episode_index, image_key=cam_key, frame_index=0
                ).parent
                if img_dir.is_dir():
                    shutil.rmtree(img_dir)

        # Reset the buffer
        self.episode_buffer = self.create_episode_buffer()

    def start_image_writer(self, num_processes: int = 0, num_threads: int = 4) -> None:
        if isinstance(self.image_writer, AsyncImageWriter):
            logging.warning(
                "You are starting a new AsyncImageWriter that is replacing an already existing one in the dataset."
            )

        self.image_writer = AsyncImageWriter(
            num_processes=num_processes,
            num_threads=num_threads,
        )

    def stop_image_writer(self) -> None:
        """
        Whenever wrapping this dataset inside a parallelized DataLoader, this needs to be called first to
        remove the image_writer in order for the LeRobotDataset object to be picklable and parallelized.
        """
        if self.image_writer is not None:
            self.image_writer.stop()
            self.image_writer = None

    def _wait_image_writer(self) -> None:
        """Wait for asynchronous image writer to finish."""
        if self.image_writer is not None:
            self.image_writer.wait_until_done()

    def encode_episode_videos(self, episode_index: int) -> None:
        """
        Use ffmpeg to convert frames stored as png into mp4 videos.
        Note: `encode_video_frames` is a blocking call. Making it asynchronous shouldn't speedup encoding,
        since video encoding with ffmpeg is already using multithreading.

        This method handles video encoding steps:
        - Video encoding via ffmpeg
        - Video info updating in metadata
        - Raw image cleanup

        Args:
            episode_index (int): Index of the episode to encode.
        """
        for key in self.meta.video_keys:
            video_path = self.root / self.meta.get_video_file_path(episode_index, key)
            if video_path.is_file():
                # Skip if video is already encoded. Could be the case when resuming data recording.
                continue
            img_dir = self._get_image_file_path(
                episode_index=episode_index, image_key=key, frame_index=0
            ).parent
            encode_video_frames(img_dir, video_path, self.fps, overwrite=True)
            shutil.rmtree(img_dir)

        # Update video info (only needed when first episode is encoded since it reads from episode 0)
        if len(self.meta.video_keys) > 0 and episode_index == 0:
            self.meta.update_video_info()
            write_info(self.meta.info, self.meta.root)  # ensure video info always written properly

    def batch_encode_videos(self, start_episode: int = 0, end_episode: int | None = None) -> None:
        """
        Batch encode videos for multiple episodes.

        Args:
            start_episode: Starting episode index (inclusive)
            end_episode: Ending episode index (exclusive). If None, encodes all episodes from start_episode
        """
        if end_episode is None:
            end_episode = self.meta.total_episodes

        logging.info(f"Starting batch video encoding for episodes {start_episode} to {end_episode - 1}")

        # Encode all episodes with cleanup enabled for individual episodes
        for ep_idx in range(start_episode, end_episode):
            logging.info(f"Encoding videos for episode {ep_idx}")
            self.encode_episode_videos(ep_idx)

        logging.info("Batch video encoding completed")

    @classmethod
    def create(
        cls,
        repo_id: str,
        fps: int,
        features: dict,
        root: str | Path | None = None,
        robot_type: str | None = None,
        use_videos: bool = True,
        tolerance_s: float = 1e-4,
        image_writer_processes: int = 0,
        image_writer_threads: int = 0,
        video_backend: str | None = None,
        batch_encoding_size: int = 1,
    ) -> "LeRobotDataset":
        """Create a LeRobot Dataset from scratch in order to record data."""
        obj = cls.__new__(cls)
        obj.meta = LeRobotDatasetMetadata.create(
            repo_id=repo_id,
            fps=fps,
            robot_type=robot_type,
            features=features,
            root=root,
            use_videos=use_videos,
        )
        obj.repo_id = obj.meta.repo_id
        obj.root = obj.meta.root
        obj.revision = None
        obj.tolerance_s = tolerance_s
        obj.image_writer = None
        obj.batch_encoding_size = batch_encoding_size
        obj.episodes_since_last_encoding = 0

        if image_writer_processes or image_writer_threads:
            obj.start_image_writer(image_writer_processes, image_writer_threads)

        # TODO(aliberts, rcadene, alexander-soare): Merge this with OnlineBuffer/DataBuffer
        obj.episode_buffer = obj.create_episode_buffer()

        obj.episodes = None
        obj.hf_dataset = obj.create_hf_dataset()
        obj.image_transforms = None
        obj.delta_timestamps = None
        obj.delta_indices = None
        obj.episode_data_index = None
        obj.video_backend = video_backend if video_backend is not None else get_safe_default_codec()
        return obj


class MultiLeRobotDataset(torch.utils.data.Dataset):
    """A dataset consisting of multiple underlying `LeRobotDataset`s.

    The underlying `LeRobotDataset`s are effectively concatenated, and this class adopts much of the API
    structure of `LeRobotDataset`.
    """

    def __init__(
        self,
        repo_ids: list[str],
        root: str | Path | None = None,
        episodes: dict | None = None,
        image_transforms: Callable | None = None,
        delta_timestamps: dict[list[float]] | None = None,
        tolerances_s: dict | None = None,
        download_videos: bool = True,
        video_backend: str | None = None,
    ):
        super().__init__()
        self.repo_ids = repo_ids
        self.root = Path(root) if root else HF_LEROBOT_HOME
        self.tolerances_s = tolerances_s if tolerances_s else dict.fromkeys(repo_ids, 0.0001)
        # Construct the underlying datasets passing everything but `transform` and `delta_timestamps` which
        # are handled by this class.
        self._datasets = [
            LeRobotDataset(
                repo_id,
                root=self.root / repo_id,
                episodes=episodes[repo_id] if episodes else None,
                image_transforms=image_transforms,
                delta_timestamps=delta_timestamps,
                tolerance_s=self.tolerances_s[repo_id],
                download_videos=download_videos,
                video_backend=video_backend,
            )
            for repo_id in repo_ids
        ]

        # Disable any data keys that are not common across all of the datasets. Note: we may relax this
        # restriction in future iterations of this class. For now, this is necessary at least for being able
        # to use PyTorch's default DataLoader collate function.
        self.disabled_features = set()
        intersection_features = set(self._datasets[0].features)
        for ds in self._datasets:
            intersection_features.intersection_update(ds.features)
        if len(intersection_features) == 0:
            raise RuntimeError(
                "Multiple datasets were provided but they had no keys common to all of them. "
                "The multi-dataset functionality currently only keeps common keys."
            )
        for repo_id, ds in zip(self.repo_ids, self._datasets, strict=True):
            extra_keys = set(ds.features).difference(intersection_features)
            logging.warning(
                f"keys {extra_keys} of {repo_id} were disabled as they are not contained in all the "
                "other datasets."
            )
            self.disabled_features.update(extra_keys)

        self.image_transforms = image_transforms
        self.delta_timestamps = delta_timestamps
        # TODO(rcadene, aliberts): We should not perform this aggregation for datasets
        # with multiple robots of different ranges. Instead we should have one normalization
        # per robot.
        self.stats = aggregate_stats([dataset.meta.stats for dataset in self._datasets])

    @property
    def repo_id_to_index(self):
        """Return a mapping from dataset repo_id to a dataset index automatically created by this class.

        This index is incorporated as a data key in the dictionary returned by `__getitem__`.
        """
        return {repo_id: i for i, repo_id in enumerate(self.repo_ids)}

    @property
    def repo_index_to_id(self):
        """Return the inverse mapping if repo_id_to_index."""
        return {v: k for k, v in self.repo_id_to_index}

    @property
    def fps(self) -> int:
        """Frames per second used during data collection.

        NOTE: Fow now, this relies on a check in __init__ to make sure all sub-datasets have the same info.
        """
        return self._datasets[0].meta.info["fps"]

    @property
    def video(self) -> bool:
        """Returns True if this dataset loads video frames from mp4 files.

        Returns False if it only loads images from png files.

        NOTE: Fow now, this relies on a check in __init__ to make sure all sub-datasets have the same info.
        """
        return self._datasets[0].meta.info.get("video", False)

    @property
    def features(self) -> datasets.Features:
        features = {}
        for dataset in self._datasets:
            features.update({k: v for k, v in dataset.hf_features.items() if k not in self.disabled_features})
        return features

    @property
    def camera_keys(self) -> list[str]:
        """Keys to access image and video stream from cameras."""
        keys = []
        for key, feats in self.features.items():
            if isinstance(feats, (datasets.Image, VideoFrame)):
                keys.append(key)
        return keys

    @property
    def video_frame_keys(self) -> list[str]:
        """Keys to access video frames that requires to be decoded into images.

        Note: It is empty if the dataset contains images only,
        or equal to `self.cameras` if the dataset contains videos only,
        or can even be a subset of `self.cameras` in a case of a mixed image/video dataset.
        """
        video_frame_keys = []
        for key, feats in self.features.items():
            if isinstance(feats, VideoFrame):
                video_frame_keys.append(key)
        return video_frame_keys

    @property
    def num_frames(self) -> int:
        """Number of samples/frames."""
        return sum(d.num_frames for d in self._datasets)

    @property
    def num_episodes(self) -> int:
        """Number of episodes."""
        return sum(d.num_episodes for d in self._datasets)

    @property
    def tolerance_s(self) -> float:
        """Tolerance in seconds used to discard loaded frames when their timestamps
        are not close enough from the requested frames. It is only used when `delta_timestamps`
        is provided or when loading video frames from mp4 files.
        """
        # 1e-4 to account for possible numerical error
        return 1 / self.fps - 1e-4

    def __len__(self):
        return self.num_frames

    def __getitem__(self, idx: int) -> dict[str, torch.Tensor]:
        if idx >= len(self):
            raise IndexError(f"Index {idx} out of bounds.")
        # Determine which dataset to get an item from based on the index.
        start_idx = 0
        dataset_idx = 0
        for dataset in self._datasets:
            if idx >= start_idx + dataset.num_frames:
                start_idx += dataset.num_frames
                dataset_idx += 1
                continue
            break
        else:
            raise AssertionError("We expect the loop to break out as long as the index is within bounds.")
        item = self._datasets[dataset_idx][idx - start_idx]
        item["dataset_index"] = torch.tensor(dataset_idx)
        for data_key in self.disabled_features:
            if data_key in item:
                del item[data_key]

        return item

    def __repr__(self):
        return (
            f"{self.__class__.__name__}(\n"
            f"  Repository IDs: '{self.repo_ids}',\n"
            f"  Number of Samples: {self.num_frames},\n"
            f"  Number of Episodes: {self.num_episodes},\n"
            f"  Type: {'video (.mp4)' if self.video else 'image (.png)'},\n"
            f"  Recorded Frames per Second: {self.fps},\n"
            f"  Camera Keys: {self.camera_keys},\n"
            f"  Video Frame Keys: {self.video_frame_keys if self.video else 'N/A'},\n"
            f"  Transformations: {self.image_transforms},\n"
            f")"
        )<|MERGE_RESOLUTION|>--- conflicted
+++ resolved
@@ -863,16 +863,11 @@
         has_video_keys = len(self.meta.video_keys) > 0
         use_batched_encoding = self.batch_encoding_size > 1
 
-<<<<<<< HEAD
-        # `meta.save_episode` be executed after encoding the videos
-        self.meta.save_episode(episode_index, episode_length, episode_tasks, ep_stats, episode_cond)
-=======
         if has_video_keys and not use_batched_encoding:
             self.encode_episode_videos(episode_index)
 
         # `meta.save_episode` should be executed after encoding the videos
-        self.meta.save_episode(episode_index, episode_length, episode_tasks, ep_stats)
->>>>>>> e6e1f085
+        self.meta.save_episode(episode_index, episode_length, episode_tasks, ep_stats, episode_cond)
 
         # Check if we should trigger batch encoding
         if has_video_keys and use_batched_encoding:
