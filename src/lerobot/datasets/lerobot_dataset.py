--- conflicted
+++ resolved
@@ -334,23 +334,13 @@
         episode_length: int,
         episode_tasks: list[str],
         episode_stats: dict[str, dict],
-<<<<<<< HEAD
-        episode_cond: dict | None = None,
-=======
         episode_metadata: dict,
->>>>>>> 33cad370
     ) -> None:
         episode_dict = {
             "episode_index": episode_index,
             "tasks": episode_tasks,
             "length": episode_length,
         }
-<<<<<<< HEAD
-        if episode_cond is not None:
-            episode_dict["condition"] = episode_cond
-        self.episodes[episode_index] = episode_dict
-        write_episode(episode_dict, self.root)
-=======
         episode_dict.update(episode_metadata)
         episode_dict.update(flatten_dict({"stats": episode_stats}))
         self._save_episode_metadata(episode_dict)
@@ -360,7 +350,6 @@
         self.info["total_frames"] += episode_length
         self.info["total_tasks"] = len(self.tasks)
         self.info["splits"] = {"train": f"0:{self.info['total_episodes']}"}
->>>>>>> 33cad370
 
         write_info(self.info, self.root)
 
@@ -1029,13 +1018,8 @@
             for video_key in self.meta.video_keys:
                 ep_metadata.update(self._save_episode_video(video_key, episode_index))
 
-<<<<<<< HEAD
-        # `meta.save_episode` should be executed after encoding the videos
-        self.meta.save_episode(episode_index, episode_length, episode_tasks, ep_stats, episode_cond)
-=======
         # `meta.save_episode` need to be executed after encoding the videos
         self.meta.save_episode(episode_index, episode_length, episode_tasks, ep_stats, ep_metadata)
->>>>>>> 33cad370
 
         if has_video_keys and use_batched_encoding:
             # Check if we should trigger batch encoding
